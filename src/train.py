--- conflicted
+++ resolved
@@ -45,29 +45,6 @@
         train_bce += bce.item()
         train_kld += kld.item()
 
-<<<<<<< HEAD
-=======
-        # Log metrics to Comet ML
-        # Only log every `log_every` batches to reduce the number of logs
-        # if experiment and batch_idx % log_every == 0:
-        #     experiment.log_metric("train_loss", loss.item(), step=step)
-        #     experiment.log_metric("train_bce", bce.item(), step=step)
-        #     experiment.log_metric("train_kld", kld.item(), step=step)
-        # step += 1
-
-        # use averaged over full dataset size
-        # if experiment and batch_idx % log_every == 0:
-        #     experiment.log_metrics(
-        #         {
-        #             "train_loss": loss.item() / len(train_loader.dataset),
-        #             "train_bce": bce.item() / len(train_loader.dataset),
-        #             "train_kld": kld.item() / len(train_loader.dataset),
-        #         },
-        #         step=step,
-        #     )
-        # step += 1
-
->>>>>>> 90abb33f
         if experiment and batch_idx % log_every == 0:
             experiment.log_metrics(
                 {
